using Multibody
using Documenter

DocMeta.setdocmeta!(Multibody, :DocTestSetup, :(using Multibody); recursive = true)

makedocs(;
         modules = [Multibody],
         authors = "Yingbo Ma <mayingbo5@gmail.com> and contributors",
         sitename = "Multibody.jl",
         format = Documenter.HTML(;
                                  prettyurls = get(ENV, "CI", nothing) == "true",
                                  edit_link = nothing),
         pages = [
             "Home" => "index.md",
             "Tutorials" => [
                 "Hello world: Pendulum" => "examples/pendulum.md",
             ],
         ])

deploydocs(;
           repo = "github.com/JuliaComputing/Multibody.jl",
<<<<<<< HEAD
           devbranch = "master")
=======
           devbranch = "main")
>>>>>>> c2aa9658
<|MERGE_RESOLUTION|>--- conflicted
+++ resolved
@@ -19,8 +19,4 @@
 
 deploydocs(;
            repo = "github.com/JuliaComputing/Multibody.jl",
-<<<<<<< HEAD
-           devbranch = "master")
-=======
-           devbranch = "main")
->>>>>>> c2aa9658
+           devbranch = "main")