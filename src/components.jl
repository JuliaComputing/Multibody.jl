--- conflicted
+++ resolved
@@ -393,12 +393,8 @@
 @component function BodyShape(; name, m = 1, r = [0, 0, 0], r_cm = 0.5*r, r_0 = 0, radius = 0.08, color=purple, shapefile="", shape_transform = I(4), shape_scale = 1, kwargs...)
     systems = @named begin
         translation = FixedTranslation(r = r)
-<<<<<<< HEAD
+        translation_cm = FixedTranslation(r = r_cm)
         body = Body(; m, r_cm, r_0, kwargs...)
-=======
-        translation_cm = FixedTranslation(r = r_cm)
-        body = Body(; r_cm, r_0, kwargs...)
->>>>>>> e97e9943
         frame_a = Frame()
         frame_b = Frame()
         frame_cm = Frame()
