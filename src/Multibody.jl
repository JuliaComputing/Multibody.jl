--- conflicted
+++ resolved
@@ -39,11 +39,7 @@
 export World, world, Mounting1D, Fixed, FixedTranslation, FixedRotation, Body, BodyShape
 include("components.jl")
 
-<<<<<<< HEAD
-export Revolute, Prismatic, Spherical
-=======
-export Revolute, Prismatic, Universal
->>>>>>> d6a3cc26
+export Revolute, Prismatic, Spherical, Universal
 include("joints.jl")
 
 export Spring, Damper, Torque, Force
