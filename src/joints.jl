--- conflicted
+++ resolved
@@ -137,7 +137,6 @@
     end
 end
 
-<<<<<<< HEAD
 """
     Spherical(; name, enforceStates = false, isroot = true, w_rel_a_fixed = false, z_rel_a_fixed = false, sequence_angleStates)
 
@@ -208,7 +207,6 @@
     end
 
     extend(ODESystem(eqs, t; name), ptf)
-=======
 function Universal(; name, n_a = [1, 0, 0], n_b = [0, 1, 0])
     @named begin
         ptf = PartialTwoFrames()
@@ -268,5 +266,4 @@
            connect(revolute_b.frame_b, frame_b)
            connect(revolute_a.frame_b, revolute_b.frame_a)]
     extend(ODESystem(eqs, t; name, systems = [revolute_a, revolute_b]), ptf)
->>>>>>> d6a3cc26
 end