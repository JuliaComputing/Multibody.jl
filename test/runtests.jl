--- conflicted
+++ resolved
@@ -382,7 +382,6 @@
 isinteractive() && plot(sol, idxs = [body1.r_0[2], body2.r_0[2]])
 isinteractive() && plot(sol, idxs = [spring1.f, spring2.f])
 
-<<<<<<< HEAD
 #=
 model ThreeSprings "3-dim. springs in series and parallel connection"
   extends Modelica.Icons.Example;
@@ -442,7 +441,216 @@
 
 # https://doc.modelica.org/om/Modelica.Mechanics.MultiBody.Examples.Elementary.ThreeSprings.html
 
-=======
+t = Multibody.t
+D = Differential(t)
+world = Multibody.world
+
+@named begin
+    body1 = Body(m = 0.8, I_11 = 0.1, I_22 = 0.1, I_33 = 0.1, r_0 = [0.5, -0.3, 0],
+                 r_cm = [0, -0.2, 0], isroot = false)
+    bar1 = FixedTranslation(r = [0.3, 0, 0])
+    bar2 = FixedTranslation(r = [0, 0, 0.3])
+    spring1 = Multibody.Spring(c = 20, m = 0, s_unstretched = 0.1,
+                               r_rel_0 = [-0.2, -0.2, 0.2])
+    spring2 = Multibody.Spring(c = 40, m = 0, s_unstretched = 0.1,
+                               fixedRotationAtFrame_a = true, fixedRotationAtFrame_b = true)
+    spring3 = Multibody.Spring(c = 20, m = 0, s_unstretched = 0.1)
+end
+eqs = [connect(world.frame_b, bar1.frame_a)
+       connect(world.frame_b, bar2.frame_a)
+       connect(bar1.frame_b, spring1.frame_a)
+       connect(bar2.frame_b, spring3.frame_a)
+       connect(spring2.frame_b, body1.frame_a)
+       connect(spring3.frame_b, spring1.frame_b)
+       connect(spring2.frame_a, spring1.frame_b)]
+
+@named model = ODESystem(eqs, t,
+                         systems = [
+                             world,
+                             body1,
+                             bar1,
+                             bar2,
+                             spring1,
+                             spring2,
+                             spring3,
+                         ])
+ssys = structural_simplify(IRSystem(model), alias_eliminate = true)
+# ssys = structural_simplify(model, allow_parameters = false)
+@test_skip begin # Impossible to provide initial condition for dummy variable, Yingbo
+    prob = ODEProblem(ssys,
+                      [D.(collect(spring1.frame_b.r_0));], (0, 10))
+
+    sol = solve(prob, Rodas4())
+    @test SciMLBase.successful_retcode(sol)
+
+    isinteractive() && plot(sol, idxs = [body1.r_0...])
+end
+# TODO: add tutorial explaining what interesting things this demos illustrates
+# fixedRotationAtFrame_a and b = true required
+
+## FreeBody
+#=
+model FreeBody 
+  "Free flying body attached by two springs to environment"
+  extends Modelica.Icons.Example;
+  parameter Boolean animation=true "= true, if animation shall be enabled";
+  inner Modelica.Mechanics.MultiBody.World world;
+  Modelica.Mechanics.MultiBody.Parts.FixedTranslation bar2(r={0.8,0,0}, animation=false);
+  Modelica.Mechanics.MultiBody.Forces.Spring spring1(
+    width=0.1,
+    coilWidth=0.005,
+    numberOfWindings=5,
+    c=20,
+    s_unstretched=0);
+  Modelica.Mechanics.MultiBody.Parts.BodyShape body(
+    m=1,
+    I_11=1,
+    I_22=1,
+    I_33=1,
+    r={0.4,0,0},
+    r_CM={0.2,0,0},
+    width=0.05,
+    r_0(start={0.2,-0.5,0.1}, fixed=true),
+    v_0(fixed=true),
+    angles_fixed=true,
+    w_0_fixed=true,
+    angles_start={0.174532925199433,0.174532925199433,0.174532925199433});
+  Modelica.Mechanics.MultiBody.Forces.Spring spring2(
+    c=20,
+    s_unstretched=0,
+    width=0.1,
+    coilWidth=0.005,
+    numberOfWindings=5);
+equation 
+  connect(bar2.frame_a, world.frame_b);
+  connect(spring1.frame_b, body.frame_a);
+  connect(bar2.frame_b, spring2.frame_a);
+  connect(spring1.frame_a, world.frame_b);
+  connect(body.frame_b, spring2.frame_b);
+end FreeBody;
+=#
+
+# https://doc.modelica.org/om/Modelica.Mechanics.MultiBody.Examples.Elementary.FreeBody.html
+using Multibody
+using ModelingToolkit
+# using Plots
+using SymbolicIR
+using OrdinaryDiffEq
+
+@test_skip begin # Fails with matrix contains Infs or NaNs during solve, Yingbo
+    t = Multibody.t
+    D = Differential(t)
+    world = Multibody.world
+
+    @named begin
+        body = BodyShape(m = 1, I_11 = 1, I_22 = 1, I_33 = 1, r = [0.4, 0, 0],
+                         r_0 = [0.2, -0.5, 0.1], r_cm = [0.2, 0, 0], isroot = true)
+        bar2 = FixedTranslation(r = [0.8, 0, 0])
+        spring1 = Multibody.Spring(c = 20, s_unstretched = 0)
+        spring2 = Multibody.Spring(c = 20, s_unstretched = 0)
+    end
+
+    eqs = [connect(bar2.frame_a, world.frame_b)
+           connect(spring1.frame_b, body.frame_a)
+           connect(bar2.frame_b, spring2.frame_a)
+           connect(spring1.frame_a, world.frame_b)
+           connect(body.frame_b, spring2.frame_b)]
+
+    @named model = ODESystem(eqs, t,
+                             systems = [
+                                 world,
+                                 body,
+                                 bar2,
+                                 spring1,
+                                 spring2,
+                             ])
+    ssys = structural_simplify(IRSystem(model), alias_eliminate = true)
+    # ssys = structural_simplify(model, allow_parameters = false)
+    prob = ODEProblem(ssys,
+                      [collect(D.(body.body.phid)) .=> 1;
+                       collect(D.(body.body.phi)) .=> 1;
+                       collect(D.(D.(body.body.phi))) .=> 1], (0, 10))
+
+    sol = solve(prob, Rodas4())
+    @assert SciMLBase.successful_retcode(sol)
+
+    isinteractive() && plot(sol, idxs = [body.r_0...])
+end
+
+
+
+# ==============================================================================
+## Sperical-joint pendulum ===================================================
+# ==============================================================================
+using Multibody
+using ModelingToolkit
+using Plots
+using SymbolicIR
+using OrdinaryDiffEq
+
+@test_skip begin # Fails due to impossible to set initial condition
+    t = Multibody.t
+    D = Differential(t)
+    world = Multibody.world
+
+    @named begin
+        joint = Spherical()
+        bar = FixedTranslation(r = [0, -1, 0])
+        body = Body(; m = 1, isroot = true)
+    end
+
+    connections = [connect(world.frame_b, joint.frame_a)
+                   connect(joint.frame_b, bar.frame_a)
+                   connect(bar.frame_b, body.frame_a)]
+
+    @named model = ODESystem(connections, t, systems = [world, joint, bar, body])
+    # ssys = structural_simplify(model, allow_parameters = false)
+    ssys = structural_simplify(IRSystem(model), alias_eliminate = false)
+
+    prob = ODEProblem(ssys,
+                      [collect((body.phi)) .=> [0.5, 0.5, 0.5];
+                       # collect(D.(D.(body.r_0))) .=> 0;
+                       collect(D.(body.phi)) .=> 0;
+                       collect(D.(body.phid)) .=> 0
+                       # collect(body.frame_a.w₃) .=> 0;
+                       ], (0, 10))
+
+    sol = solve(prob, Rodas4())
+    @assert SciMLBase.successful_retcode(sol)
+
+    plot(sol, idxs = [body.r_0...])
+end
+
+# ==============================================================================
+## universal pendulum
+# ==============================================================================
+
+# NOTE: fails due to rotation matrix used as state
+
+t = Multibody.t
+D = Differential(t)
+world = Multibody.world
+@named begin
+    joint = Universal()
+    bar = FixedTranslation(r = [0, -1, 0])
+    body = Body(; m = 1, isroot = false)
+end
+connections = [connect(world.frame_b, joint.frame_a)
+               connect(joint.frame_b, bar.frame_a)
+               connect(bar.frame_b, body.frame_a)]
+@named model = ODESystem(connections, t, systems = [world, joint, bar, body])
+ssys = structural_simplify(IRSystem(model), alias_eliminate = false)
+prob = ODEProblem(ssys,
+                  [joint.revolute_a.phi => 0;
+                   D(joint.revolute_a.phi) => 0;
+                   joint.revolute_b.phi => 0;
+                   D(joint.revolute_b.phi) => 0], (0, 10))
+sol = solve(prob, Rodas4())
+@assert SciMLBase.successful_retcode(sol)
+plot(sol, idxs = [body.r_0...])
+
+
+
 # ==============================================================================
 ## GearConstraint ===================================================
 # ==============================================================================
@@ -495,216 +703,11 @@
 using SymbolicIR
 using OrdinaryDiffEq
 
->>>>>>> bd3c417c
 t = Multibody.t
 D = Differential(t)
 world = Multibody.world
 
 @named begin
-<<<<<<< HEAD
-    body1 = Body(m = 0.8, I_11 = 0.1, I_22 = 0.1, I_33 = 0.1, r_0 = [0.5, -0.3, 0],
-                 r_cm = [0, -0.2, 0], isroot = false)
-    bar1 = FixedTranslation(r = [0.3, 0, 0])
-    bar2 = FixedTranslation(r = [0, 0, 0.3])
-    spring1 = Multibody.Spring(c = 20, m = 0, s_unstretched = 0.1,
-                               r_rel_0 = [-0.2, -0.2, 0.2])
-    spring2 = Multibody.Spring(c = 40, m = 0, s_unstretched = 0.1,
-                               fixedRotationAtFrame_a = true, fixedRotationAtFrame_b = true)
-    spring3 = Multibody.Spring(c = 20, m = 0, s_unstretched = 0.1)
-end
-eqs = [connect(world.frame_b, bar1.frame_a)
-       connect(world.frame_b, bar2.frame_a)
-       connect(bar1.frame_b, spring1.frame_a)
-       connect(bar2.frame_b, spring3.frame_a)
-       connect(spring2.frame_b, body1.frame_a)
-       connect(spring3.frame_b, spring1.frame_b)
-       connect(spring2.frame_a, spring1.frame_b)]
-
-@named model = ODESystem(eqs, t,
-                         systems = [
-                             world,
-                             body1,
-                             bar1,
-                             bar2,
-                             spring1,
-                             spring2,
-                             spring3,
-                         ])
-ssys = structural_simplify(IRSystem(model), alias_eliminate = true)
-# ssys = structural_simplify(model, allow_parameters = false)
-@test_skip begin # Impossible to provide initial condition for dummy variable, Yingbo
-    prob = ODEProblem(ssys,
-                      [D.(collect(spring1.frame_b.r_0));], (0, 10))
-
-    sol = solve(prob, Rodas4())
-    @test SciMLBase.successful_retcode(sol)
-
-    isinteractive() && plot(sol, idxs = [body1.r_0...])
-end
-# TODO: add tutorial explaining what interesting things this demos illustrates
-# fixedRotationAtFrame_a and b = true required
-
-## FreeBody
-#=
-model FreeBody 
-  "Free flying body attached by two springs to environment"
-  extends Modelica.Icons.Example;
-  parameter Boolean animation=true "= true, if animation shall be enabled";
-  inner Modelica.Mechanics.MultiBody.World world;
-  Modelica.Mechanics.MultiBody.Parts.FixedTranslation bar2(r={0.8,0,0}, animation=false);
-  Modelica.Mechanics.MultiBody.Forces.Spring spring1(
-    width=0.1,
-    coilWidth=0.005,
-    numberOfWindings=5,
-    c=20,
-    s_unstretched=0);
-  Modelica.Mechanics.MultiBody.Parts.BodyShape body(
-    m=1,
-    I_11=1,
-    I_22=1,
-    I_33=1,
-    r={0.4,0,0},
-    r_CM={0.2,0,0},
-    width=0.05,
-    r_0(start={0.2,-0.5,0.1}, fixed=true),
-    v_0(fixed=true),
-    angles_fixed=true,
-    w_0_fixed=true,
-    angles_start={0.174532925199433,0.174532925199433,0.174532925199433});
-  Modelica.Mechanics.MultiBody.Forces.Spring spring2(
-    c=20,
-    s_unstretched=0,
-    width=0.1,
-    coilWidth=0.005,
-    numberOfWindings=5);
-equation 
-  connect(bar2.frame_a, world.frame_b);
-  connect(spring1.frame_b, body.frame_a);
-  connect(bar2.frame_b, spring2.frame_a);
-  connect(spring1.frame_a, world.frame_b);
-  connect(body.frame_b, spring2.frame_b);
-end FreeBody;
-=#
-
-# https://doc.modelica.org/om/Modelica.Mechanics.MultiBody.Examples.Elementary.FreeBody.html
-using Multibody
-using ModelingToolkit
-# using Plots
-using SymbolicIR
-using OrdinaryDiffEq
-
-@test_skip begin # Fails with matrix contains Infs or NaNs during solve, Yingbo
-    t = Multibody.t
-    D = Differential(t)
-    world = Multibody.world
-
-    @named begin
-        body = BodyShape(m = 1, I_11 = 1, I_22 = 1, I_33 = 1, r = [0.4, 0, 0],
-                         r_0 = [0.2, -0.5, 0.1], r_cm = [0.2, 0, 0], isroot = true)
-        bar2 = FixedTranslation(r = [0.8, 0, 0])
-        spring1 = Multibody.Spring(c = 20, s_unstretched = 0)
-        spring2 = Multibody.Spring(c = 20, s_unstretched = 0)
-    end
-
-    eqs = [connect(bar2.frame_a, world.frame_b)
-           connect(spring1.frame_b, body.frame_a)
-           connect(bar2.frame_b, spring2.frame_a)
-           connect(spring1.frame_a, world.frame_b)
-           connect(body.frame_b, spring2.frame_b)]
-
-    @named model = ODESystem(eqs, t,
-                             systems = [
-                                 world,
-                                 body,
-                                 bar2,
-                                 spring1,
-                                 spring2,
-                             ])
-    ssys = structural_simplify(IRSystem(model), alias_eliminate = true)
-    # ssys = structural_simplify(model, allow_parameters = false)
-    prob = ODEProblem(ssys,
-                      [collect(D.(body.body.phid)) .=> 1;
-                       collect(D.(body.body.phi)) .=> 1;
-                       collect(D.(D.(body.body.phi))) .=> 1], (0, 10))
-
-    sol = solve(prob, Rodas4())
-    @assert SciMLBase.successful_retcode(sol)
-
-    isinteractive() && plot(sol, idxs = [body.r_0...])
-end
-
-
-
-# ==============================================================================
-## Sperical-joint pendulum ===================================================
-# ==============================================================================
-using Multibody
-using ModelingToolkit
-using Plots
-using SymbolicIR
-using OrdinaryDiffEq
-
-@test_skip begin # Fails due to impossible to set initial condition
-    t = Multibody.t
-    D = Differential(t)
-    world = Multibody.world
-
-    @named begin
-        joint = Spherical()
-        bar = FixedTranslation(r = [0, -1, 0])
-        body = Body(; m = 1, isroot = true)
-    end
-
-    connections = [connect(world.frame_b, joint.frame_a)
-                   connect(joint.frame_b, bar.frame_a)
-                   connect(bar.frame_b, body.frame_a)]
-
-    @named model = ODESystem(connections, t, systems = [world, joint, bar, body])
-    # ssys = structural_simplify(model, allow_parameters = false)
-    ssys = structural_simplify(IRSystem(model), alias_eliminate = false)
-
-    prob = ODEProblem(ssys,
-                      [collect((body.phi)) .=> [0.5, 0.5, 0.5];
-                       # collect(D.(D.(body.r_0))) .=> 0;
-                       collect(D.(body.phi)) .=> 0;
-                       collect(D.(body.phid)) .=> 0
-                       # collect(body.frame_a.w₃) .=> 0;
-                       ], (0, 10))
-
-    sol = solve(prob, Rodas4())
-    @assert SciMLBase.successful_retcode(sol)
-
-    plot(sol, idxs = [body.r_0...])
-end
-
-# ==============================================================================
-## universal pendulum
-# ==============================================================================
-
-# NOTE: fails due to rotation matrix used as state
-
-t = Multibody.t
-D = Differential(t)
-world = Multibody.world
-@named begin
-    joint = Universal()
-    bar = FixedTranslation(r = [0, -1, 0])
-    body = Body(; m = 1, isroot = false)
-end
-connections = [connect(world.frame_b, joint.frame_a)
-               connect(joint.frame_b, bar.frame_a)
-               connect(bar.frame_b, body.frame_a)]
-@named model = ODESystem(connections, t, systems = [world, joint, bar, body])
-ssys = structural_simplify(IRSystem(model), alias_eliminate = false)
-prob = ODEProblem(ssys,
-                  [joint.revolute_a.phi => 0;
-                   D(joint.revolute_a.phi) => 0;
-                   joint.revolute_b.phi => 0;
-                   D(joint.revolute_b.phi) => 0], (0, 10))
-sol = solve(prob, Rodas4())
-@assert SciMLBase.successful_retcode(sol)
-plot(sol, idxs = [body.r_0...])
-=======
     gearConstraint = GearConstraint(; ratio = 10)
     cyl1 = Body(; m = 1, r_cm = [0.4, 0, 0])
     cyl2 = Body(; m = 1, r_cm = [0.4, 0, 0])
@@ -756,5 +759,4 @@
                       D(gearConstraint.actuatedRevolute_b.phi) => 0,
                       D(inertia2.flange_a.phi) => 0,
                       D(D(idealGear.phi_b)) => 0,
-                  ], (0, 10))
->>>>>>> bd3c417c
+                  ], (0, 10))