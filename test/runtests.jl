--- conflicted
+++ resolved
@@ -382,7 +382,6 @@
 isinteractive() && plot(sol, idxs = [body1.r_0[2], body2.r_0[2]])
 isinteractive() && plot(sol, idxs = [spring1.f, spring2.f])
 
-<<<<<<< HEAD
 #=
 model ThreeSprings "3-dim. springs in series and parallel connection"
   extends Modelica.Icons.Example;
@@ -621,18 +620,13 @@
 
     plot(sol, idxs = [body.r_0...])
 end
-=======
+
 # ==============================================================================
 ## universal pendulum
 # ==============================================================================
 
 # NOTE: fails due to rotation matrix used as state
 
-using Multibody
-using ModelingToolkit
-using Plots
-using SymbolicIR
-using OrdinaryDiffEq
 t = Multibody.t
 D = Differential(t)
 world = Multibody.world
@@ -653,5 +647,4 @@
                    D(joint.revolute_b.phi) => 0], (0, 10))
 sol = solve(prob, Rodas4())
 @assert SciMLBase.successful_retcode(sol)
-plot(sol, idxs = [body.r_0...])
->>>>>>> d6a3cc26
+plot(sol, idxs = [body.r_0...])