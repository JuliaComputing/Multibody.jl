using ModelingToolkit
using Multibody
using Test
using JuliaSimCompiler
using OrdinaryDiffEq
t = Multibody.t
D = Differential(t)
doplot() = false
world = Multibody.world
W(args...; kwargs...) = Multibody.world

## Only body and world
@named body = Body(; m = 1, isroot = false, r_cm = [1, 0, 1])
Multibody.isroot(body)

connections = [
    connect(world.frame_b, body.frame_a),
]

@named model = ODESystem(connections, t, systems = [world, body])

modele = ModelingToolkit.expand_connections(model)

ssys = structural_simplify(model)

@test length(states(ssys)) == 0 # This example is completely rigid and should simplify down to zero state variables

# ==============================================================================
## Add spring to make a harmonic oscillator ====================================
# ==============================================================================
#=
The multibody paper mentions this as an interesting example, figure 8:
    "The non-standard feature to have potential state
    both in joints and in bodies is especially useful for
    inexperienced users, since they do not have to
    introduce a “virtual” joint with 6 degrees of
    freedom. For example, it is easy to just build up a
    system as in Figure 8, where a body is connected via
    a spring to the environment."
=#


@named body = Body(; m = 1, isroot = true, r_cm = [0, 1, 0], phi0 = [0, 1, 0], useQuaternions=false) # This time the body isroot since there is no joint containing state
@named spring = Multibody.Spring(c = 1, fixedRotationAtFrame_a = false,
                                 fixedRotationAtFrame_b = false)

connections = [connect(world.frame_b, spring.frame_a)
               connect(spring.frame_b, body.frame_a)]

@named model = ODESystem(connections, t, systems = [world, spring, body])

# ssys = structural_simplify(model, allow_parameter = false)

irsys = IRSystem(model)
ssys = structural_simplify(irsys)
D = Differential(t)

# du = prob.f.f.f_oop(prob.u0, prob.p, 0)
# @test all(isfinite, du)

# @test_skip begin # Yingbo: instability
prob = ODEProblem(ssys, [], (0, 10))
sol = solve(prob, Rodas5P(), u0 = prob.u0 .+ 1e-5 .* randn.())
@test SciMLBase.successful_retcode(sol)
@test sol(2pi, idxs = body.r_0[1])≈0 atol=1e-3
@test sol(2pi, idxs = body.r_0[2])≈0 atol=1e-3
@test sol(2pi, idxs = body.r_0[3])≈0 atol=1e-3
@test sol(pi, idxs = body.r_0[2]) < -2

doplot() &&
    plot(sol, idxs = [collect(body.r_0); collect(body.v_0); collect(body.phi)], layout = 9)
# end

# ==============================================================================
## Simple pendulum =============================================================
# ==============================================================================
using LinearAlgebra, ModelingToolkit
@named joint = Multibody.Revolute(n = [0, 0, 1], isroot = true)
@named body = Body(; m = 1, isroot = false, r_cm = [0.5, 0, 0])
@named torksensor = CutTorque()
@named forcesensor = CutForce()

connections = [connect(world.frame_b, joint.frame_a)
               connect(joint.frame_b, body.frame_a, torksensor.frame_a,
                       forcesensor.frame_a)]

connections = [connect(world.frame_b, joint.frame_a)
               connect(joint.frame_b, torksensor.frame_a)
               connect(torksensor.frame_b, forcesensor.frame_a)
               connect(forcesensor.frame_b, body.frame_a)]

@named model = ODESystem(connections, t,
                         systems = [world, joint, body, torksensor, forcesensor])
modele = ModelingToolkit.expand_connections(model)
# ssys = structural_simplify(model, allow_parameter = false)

irsys = IRSystem(modele)
ssys = structural_simplify(irsys)

D = Differential(t)
defs = Dict(collect((D.(joint.phi)) .=> [0, 0, 0])...,
            collect(D.(D.(joint.phi)) .=> [0, 0, 0])...)
prob = ODEProblem(ssys, defs, (0, 10))

using OrdinaryDiffEq
sol = solve(prob, Rodas4())
@test SciMLBase.successful_retcode(sol)
@test minimum(sol[joint.phi])≈-π rtol=0.01
@test maximum(sol[joint.phi])≈0 atol=0.01
@test all(x -> abs(x) < 1e-3, reduce(hcat, sol[collect(torksensor.torque.u)]))

@test maximum(norm.(eachcol(reduce(hcat, sol[collect(forcesensor.force.u)])))) ≈
      maximum(norm.(eachcol(reduce(hcat, sol[collect(joint.frame_a.f)]))))

doplot() && plot(sol, idxs = collect(joint.phi))

# ==============================================================================
## Simple pendulum from Modelica "First Example" tutorial ======================
# ==============================================================================

world = Multibody.world
@named body = Body(; m = 1, isroot = false, r_cm = [0.5, 0, 0])
@named damper = Rotational.Damper(d = 0.1)
@named rev = Multibody.Revolute(n = [0, 0, 1], useAxisFlange = true, isroot = true)

connections = [connect(world.frame_b, rev.frame_a)
               connect(damper.flange_b, rev.axis)
               connect(rev.support, damper.flange_a)
               connect(body.frame_a, rev.frame_b)]

@named model = ODESystem(connections, t, systems = [world, rev, body, damper])
modele = ModelingToolkit.expand_connections(model)
# ssys = structural_simplify(model, allow_parameter = false)

irsys = IRSystem(modele)
ssys = structural_simplify(irsys)
D = Differential(t)
prob = ODEProblem(ssys, [damper.phi_rel => 1, D(rev.phi) => 0, D(D(rev.phi)) => 0],
                  (0, 40))

# du = prob.f.f.f_oop(prob.u0, prob.p, 0)
# @test all(isfinite, du)

using OrdinaryDiffEq
sol = solve(prob, Rodas4())
@test SciMLBase.successful_retcode(sol)
@test minimum(sol[rev.phi]) > -π
@test sol[rev.phi][end]≈-π / 2 rtol=0.01 # pendulum settles at 90 degrees stable equilibrium
doplot() && plot(sol, idxs = collect(rev.phi))

# ==============================================================================
## Simple pendulum with rod ====================================================
# ==============================================================================

world = Multibody.world
@named rod = FixedTranslation(r = [0.5, 0, 0])
@named body = Body(; m = 1, isroot = false, r_cm = [0, 0, 0])
@named damper = Rotational.Damper(d = 0.1)
@named rev = Multibody.Revolute(n = [0, 0, 1], useAxisFlange = true, isroot = true)

connections = [connect(world.frame_b, rev.frame_a)
               connect(damper.flange_b, rev.axis)
               connect(rev.support, damper.flange_a)
               connect(rev.frame_b, rod.frame_a)
               connect(rod.frame_b, body.frame_a)]

@named model = ODESystem(connections, t, systems = [world, rev, body, damper, rod])
modele = ModelingToolkit.expand_connections(model)
# ssys = structural_simplify(model, allow_parameter = false)

ssys = structural_simplify(IRSystem(modele))#, alias_eliminate = false)

D = Differential(t)
prob = ODEProblem(ssys, [damper.phi_rel => 1, D(rev.phi) => 0, D(D(rev.phi)) => 0],
                  (0, 100))
sol2 = solve(prob, Rodas4())
@test SciMLBase.successful_retcode(sol2)
@test minimum(sol2[rev.phi]) > -π
@test sol2[rev.phi][end]≈-π / 2 rtol=0.01 # pendulum settles at 90 degrees stable equilibrium
doplot() && plot(sol2, idxs = collect(rev.phi))

@test sol2(1:10, idxs=rev.phi).u ≈ sol(1:10, idxs=rev.phi).u atol=1e-2


# ==============================================================================
## Simple pendulum with rod from absolute rotation ====================================================
# ==============================================================================

world = Multibody.world
@named rod = FixedRotation(r = [0.5, 0, 0], n = [0, 0, 1], angle = 0)
@named body = Body(; m = 1, isroot = false, r_cm = [0, 0, 0])
@named damper = Rotational.Damper(d = 0.1)
@named rev = Multibody.Revolute(n = [0, 0, 1], useAxisFlange = true, isroot = true)

connections = [connect(world.frame_b, rev.frame_a)
               connect(damper.flange_b, rev.axis)
               connect(rev.support, damper.flange_a)
               connect(rev.frame_b, rod.frame_a)
               connect(rod.frame_b, body.frame_a)]

@named model = ODESystem(connections, t, systems = [world, rev, body, damper, rod])
modele = ModelingToolkit.expand_connections(model)

# ssys = structural_simplify(model)#, allow_parameter = false)
ssys = structural_simplify(IRSystem(modele))

D = Differential(t)

prob = ODEProblem(ssys, [damper.phi_rel => 1], (0, 40))
sol3 = solve(prob, Rodas4())
@test SciMLBase.successful_retcode(sol2)
@test minimum(sol3[rev.phi]) > -π
@test sol3[rev.phi][end]≈-π / 2 rtol=0.01 # pendulum settles at 90 degrees stable equilibrium
doplot() && plot(sol3, idxs = rev.phi)
@test sol3(1:10, idxs=rev.phi).u ≈ sol(1:10, idxs=rev.phi).u atol=1e-2

# ==============================================================================
## Double pendulum =============================================================
# ==============================================================================
using LinearAlgebra
@named rod1 = FixedTranslation(r = [1, 0, 0])
@named rod2 = FixedTranslation(r = [1, 0, 0])
@named body1 = Body(; m = 1, isroot = false, r_cm = [0.0, 0, 0])
@named body2 = Body(; m = 1, isroot = false, r_cm = [0.0, 0, 0])
@named damper1 = Rotational.Damper(d = 5)
@named damper2 = Rotational.Damper(d = 1)
@named rev1 = Multibody.Revolute(n = normalize([0.1, 0, 1]), useAxisFlange = true, isroot = true)
@named rev2 = Multibody.Revolute(n = [0, 0, 1], useAxisFlange = true, isroot = true)

connections = [connect(damper1.flange_b, rev1.axis)
               connect(rev1.support, damper1.flange_a)
               connect(damper2.flange_b, rev2.axis)
               connect(rev2.support, damper2.flange_a)
               connect(world.frame_b, rev1.frame_a)
               connect(rev1.frame_b, rod1.frame_a)
               connect(rod1.frame_b, body1.frame_a)
               connect(body1.frame_a, rev2.frame_a)
               connect(rev2.frame_b, rod2.frame_a)
               connect(rod2.frame_b, body2.frame_a)]

@named model = ODESystem(connections, t,
                         systems = [
                             world,
                             rev1,
                             rev2,
                             rod1,
                             rod2,
                             body1,
                             body2,
                             damper1,
                             damper2,
                         ])
# modele = ModelingToolkit.expand_connections(model)
# ssys = structural_simplify(model, allow_parameter = false)

irsys = IRSystem(model)
ssys = structural_simplify(irsys, alias_eliminate = false)
D = Differential(t)
prob = ODEProblem(ssys,
                  [
                      damper1.phi_rel => 1, D(rev1.phi) => 0, D(D(rev1.phi)) => 0,
                      damper2.phi_rel => 0.5, D(rev2.phi) => 0, D(D(rev2.phi)) => 0,
                      D(damper2.w_rel) => 0,
                  ], (0, 35))

sol = solve(prob, Rodas4())
@test SciMLBase.successful_retcode(sol)
@test minimum(sol[rev1.phi]) > -π
@test sol[rev1.phi][end]≈-π / 2 rtol=0.01 # pendulum settles at 90 degrees stable equilibrium
@test_skip sol[rev2.phi][end]≈0 rtol=0.01 # pendulum settles at 90 degrees stable equilibrium which is 0 relative rotation compared to rev1
@test sol[body2.r_0[2]][end]≈-2 rtol=0.01 # sum of rod lengths = 2
doplot() &&
    plot(sol, idxs = [rev1.phi; rev2.phi; damper2.phi_rel; collect(body2.r_0[1:2])])

# ==============================================================================
## Linear mass-spring-damper ===================================================
# ==============================================================================

@named body = Body(; m = 1, isroot = false, r_cm = [0, 0, 0])
@named damper = Translational.Damper(d=0.5)
@named spring = Translational.Spring(c=1)
@named joint = Prismatic(n = [0, 1, 0], isroot = true, useAxisFlange = true)

connections = [connect(world.frame_b, joint.frame_a)
               connect(damper.flange_b, spring.flange_b, joint.axis)
               connect(joint.support, damper.flange_a, spring.flange_a)
               connect(body.frame_a, joint.frame_b)]

@named model = ODESystem(connections, t, systems = [world, joint, body, damper, spring])
ssys = structural_simplify(IRSystem(model))#, allow_parameter = false)

prob = ODEProblem(ssys, [damper.s_rel => 1, D(joint.s) => 0, D(D(joint.s)) => 0],
                  (0, 30))

sol = solve(prob, Rodas4())
@test SciMLBase.successful_retcode(sol)
@test sol[joint.s][end]≈-9.81 rtol=0.01 # gravitational acceleration since spring stiffness is 1
doplot() && plot(sol, idxs = joint.s)

# ==============================================================================
## Spring damper system from https://www.maplesoft.com/documentation_center/online_manuals/modelica/Modelica_Mechanics_MultiBody_Examples_Elementary.html#Modelica.Mechanics.MultiBody.Examples.Elementary.SpringDamperSystem
# ==============================================================================

world = Multibody.world
@named begin
    body1 = Body(; m = 1, isroot = true, r_cm = [0.0, 0, 0], I_11 = 0.1, I_22 = 0.1,
                 I_33 = 0.1, r_0 = [0.3, -0.2, 0], useQuaternions=false) # This is root since there is no joint parallel to the spring leading to this body
    body2 = Body(; m = 1, isroot = false, r_cm = [0.0, -0.2, 0]) # This is not root since there is a joint parallel to the spring leading to this body
    bar1 = FixedTranslation(r = [0.3, 0, 0])
    bar2 = FixedTranslation(r = [0.6, 0, 0])
    p2 = Prismatic(n = [0, -1, 0], s0 = 0.1, useAxisFlange = true, isroot = true)
    spring2 = Multibody.Spring(c = 30, s_unstretched = 0.1)
    spring1 = Multibody.Spring(c = 30, s_unstretched = 0.1)
    damper1 = Multibody.Damper(d = 2)
end
eqs = [connect(world.frame_b, bar1.frame_a)
       connect(bar1.frame_b, bar2.frame_a)
       connect(bar2.frame_b, p2.frame_a)
       connect(p2.frame_b, body2.frame_a)
       connect(bar2.frame_b, spring2.frame_a)
       connect(body2.frame_a, spring2.frame_b)
       connect(damper1.frame_a, bar1.frame_b)
       connect(spring1.frame_a, bar1.frame_b)
       connect(damper1.frame_b, body1.frame_a)
       connect(spring1.frame_b, body1.frame_a)]

@named model = ODESystem(eqs, t,
                         systems = [
                             world,
                             body1,
                             body2,
                             bar1,
                             bar2,
                             p2,
                             spring1,
                             spring2,
                             damper1,
                         ])
# ssys = structural_simplify(model, allow_parameter = false)
ssys = structural_simplify(IRSystem(model))#, alias_eliminate = false)

prob = ODEProblem(ssys,
                  [#collect(D.(body1.phid)) .=> 0;
                   D(p2.s) => 0;
                   D(D(p2.s)) => 0;
                   damper1.d => 0], (0, 10)
)
du = similar(prob.u0)
prob.f(du, prob.u0, prob.p, 0)
sol = solve(prob, Rodas4())
@test SciMLBase.successful_retcode(sol)

endpoint = sol(sol.t[end], idxs = [spring1.s, spring2.s])
@test_broken endpoint[1]≈endpoint[2] rtol=0.01

prob = ODEProblem(ssys,
                  [collect(D.(body1.phid)) .=> 0;
                   D(p2.s) => 0;
                   D(D(p2.s)) => 0;
                   damper1.d => 2], (0, 10))

sol = solve(prob, Rodas4())
@test SciMLBase.successful_retcode(sol)
@test sol(sol.t[end], idxs = spring1.v)≈0 atol=0.01 # damped oscillation

doplot() && plot(sol, idxs = [spring1.s, spring2.s])
doplot() && plot(sol, idxs = [body1.r_0[2], body2.r_0[2]])
doplot() && plot(sol, idxs = [spring1.f, spring2.f])

# ==============================================================================
## Three springs ===============================================================
# ==============================================================================
# https://doc.modelica.org/om/Modelica.Mechanics.MultiBody.Examples.Elementary.ThreeSprings.html
using Multibody
using ModelingToolkit
using JuliaSimCompiler
using OrdinaryDiffEq


t = Multibody.t
D = Differential(t)
world = Multibody.world

@named begin
    body1 = Body(m = 0.8, I_11 = 0.1, I_22 = 0.1, I_33 = 0.1, r_0 = [0.5, -0.3, 0],
                 r_cm = [0, -0.2, 0], isroot = false)
    bar1 = FixedTranslation(r = [0.3, 0, 0])
    bar2 = FixedTranslation(r = [0, 0, 0.3])
    spring1 = Multibody.Spring(c = 20, m = 0, s_unstretched = 0.1,
                               r_rel_0 = [-0.2, -0.2, 0.2])
    spring2 = Multibody.Spring(c = 40, m = 0, s_unstretched = 0.1,
                               fixedRotationAtFrame_a = true, fixedRotationAtFrame_b = true)
    spring3 = Multibody.Spring(c = 20, m = 0, s_unstretched = 0.1)
end
eqs = [connect(world.frame_b, bar1.frame_a)
       connect(world.frame_b, bar2.frame_a)
       connect(bar1.frame_b, spring1.frame_a)
       connect(bar2.frame_b, spring3.frame_a)
       connect(spring2.frame_b, body1.frame_a)
       connect(spring3.frame_b, spring1.frame_b)
       connect(spring2.frame_a, spring1.frame_b)]

@named model = ODESystem(eqs, t,
                         systems = [
                             world,
                             body1,
                             bar1,
                             bar2,
                             spring1,
                             spring2,
                             spring3,
                         ])
ssys = structural_simplify(IRSystem(model))
# ssys = structural_simplify(model, allow_parameters = false)
prob = ODEProblem(ssys, [], (0, 10))

# @test_skip begin # The modelica example uses angles_fixed = true, which causes the body component to run special code for variable initialization. This is not yet supported by MTK
# Without proper initialization, the example fails most of the time. Random perturbation of u0 can make it work sometimes.
sol = solve(prob, Rodas4(), u0 = prob.u0 .+ 1e-1 .* rand.()) # Yingbo: init not working unless random 
@test SciMLBase.successful_retcode(sol)

doplot() && plot(sol, idxs = [body1.r_0...])
# end
# TODO: add tutorial explaining what interesting things this demos illustrates
# fixedRotationAtFrame_a and b = true required

# ==============================================================================
## FreeBody ====================================================================
# ==============================================================================
# https://doc.modelica.org/om/Modelica.Mechanics.MultiBody.Examples.Elementary.FreeBody.html
using Multibody
using ModelingToolkit
# using Plots
using JuliaSimCompiler
using OrdinaryDiffEq

t = Multibody.t
D = Differential(t)
world = Multibody.world

@named begin
    body = BodyShape(m = 1, I_11 = 1, I_22 = 1, I_33 = 1, r = [0.4, 0, 0],
                     r_0 = [0.2, -0.5, 0.1], r_cm = [0.2, 0, 0], isroot = true)
    bar2 = FixedTranslation(r = [0.8, 0, 0])
    spring1 = Multibody.Spring(c = 20, s_unstretched = 0)
    spring2 = Multibody.Spring(c = 20, s_unstretched = 0)
end

eqs = [connect(bar2.frame_a, world.frame_b)
       connect(spring1.frame_b, body.frame_a)
       connect(bar2.frame_b, spring2.frame_a)
       connect(spring1.frame_a, world.frame_b)
       connect(body.frame_b, spring2.frame_b)]

@named model = ODESystem(eqs, t,
                         systems = [
                             world,
                             body,
                             bar2,
                             spring1,
                             spring2,
                         ])
ssys = structural_simplify(IRSystem(model))#, alias_eliminate = true)
# ssys = structural_simplify(model, allow_parameters = false)
prob = ODEProblem(ssys,
                  [collect(D.(body.body.phid)) .=> 1;
                   collect(D.(body.body.phi)) .=> 1;
                #    collect((body.body.r_0)) .=> collect((body.r_0));
                   collect(D.(D.(body.body.phi))) .=> 1], (0, 10))

# @test_skip begin # The modelica example uses angles_fixed = true, which causes the body component to run special code for variable initialization. This is not yet supported by MTK
# Without proper initialization, the example fails most of the time. Random perturbation of u0 can make it work sometimes.
sol = solve(prob, Rodas4(), u0 = prob.u0 .+ 1e-6 .* rand.()) # Yingbo: init not working unless random 
@assert SciMLBase.successful_retcode(sol)

doplot() && plot(sol, idxs = [body.r_0...])
# end

@info "Initialization broken, initial value for body.r_0 not respected, add tests when MTK has a working initialization"

# ==============================================================================
## Sperical-joint pendulum ===================================================
# ==============================================================================
using Multibody
using ModelingToolkit
# using Plots
using JuliaSimCompiler
using OrdinaryDiffEq

t = Multibody.t
D = Differential(t)
world = Multibody.world

@named begin
    joint = Spherical(enforceState = true, isroot = true, phi = 1)
    bar = FixedTranslation(r = [0, -1, 0])
    body = Body(; m = 1, isroot = false)
end

connections = [connect(world.frame_b, joint.frame_a)
               connect(joint.frame_b, bar.frame_a)
               connect(bar.frame_b, body.frame_a)]

@named model = ODESystem(connections, t, systems = [world, joint, bar, body])
# ssys = structural_simplify(model, allow_parameters = false)
ssys = structural_simplify(IRSystem(model))
@test length(states(ssys)) == 6


prob = ODEProblem(ssys,
                  [
                   # collect((body.phi)) .=> [0.5, 0.5, 0.5];
                   collect(D.(D.(joint.phi))) .=> 0;
                   collect(D.(joint.phi)) .=> 0
                   #    collect(D.(body.phid)) .=> 0
                   # collect(body.frame_a.w₃) .=> 0;
                   ], (0, 10))

sol = solve(prob, Rodas4())
@assert SciMLBase.successful_retcode(sol)

doplot() && plot(sol, idxs = [body.r_0...])

@test norm(sol(0, idxs = [body.r_0...])) ≈ 1
@test norm(sol(10, idxs = [body.r_0...])) ≈ 1

@test norm(sol(0, idxs = [joint.phi...])) ≈ √(3)

# ==============================================================================
## universal pendulum
# ==============================================================================

t = Multibody.t
D = Differential(t)
world = Multibody.world
@named begin
    joint = Universal()
    bar = FixedTranslation(r = [0, -1, 0])
    body = Body(; m = 1, isroot = false)
end
connections = [connect(world.frame_b, joint.frame_a)
               connect(joint.frame_b, bar.frame_a)
               connect(bar.frame_b, body.frame_a)]
@named model = ODESystem(connections, t, systems = [world, joint, bar, body])
ssys = structural_simplify(IRSystem(model))

prob = ODEProblem(ssys,
                  [
                    joint.phi_b => sqrt(2);
                   joint.revolute_a.phi => sqrt(2);
                   D(joint.revolute_a.phi) => 0;
                   joint.revolute_b.phi => 0;
                   D(joint.revolute_b.phi) => 0
                   ], (0, 10))
sol2 = solve(prob, Rodas4())
@test SciMLBase.successful_retcode(sol2)

@test norm(sol2(0, idxs = [body.r_0...])) ≈ 1
@test norm(sol2(10, idxs = [body.r_0...])) ≈ 1

doplot() && plot(sol2, idxs = [body.r_0...])

# ==============================================================================
## GearConstraint ===================================================
# ==============================================================================
# https://doc.modelica.org/om/Modelica.Mechanics.MultiBody.Examples.Rotational3DEffects.GearConstraint.html

using Multibody
using ModelingToolkit
using JuliaSimCompiler
using OrdinaryDiffEq

t = Multibody.t
D = Differential(t)
world = Multibody.world

systems = @named begin
    gearConstraint = GearConstraint(; ratio = 10)
    cyl1 = Body(; m = 1, r_cm = [0.4, 0, 0])
    cyl2 = Body(; m = 1, r_cm = [0.4, 0, 0])
    torque1 = Torque(resolveInFrame = :frame_b)
    fixed = Fixed() 
    inertia1 = Rotational.Inertia(J = cyl1.I_11)
    idealGear = Rotational.IdealGear(ratio = 10, use_support = true)
    inertia2 = Rotational.Inertia(J = cyl2.I_11)
    torque2 = Rotational.Torque(use_support = true)
    mounting1D = Mounting1D()
end

eqs = [connect(world.frame_b, gearConstraint.bearing)
       connect(cyl1.frame_a, gearConstraint.frame_a)
       connect(gearConstraint.frame_b, cyl2.frame_a)
       connect(torque1.frame_b, cyl1.frame_a)
       connect(torque1.frame_a, world.frame_b)
       # connect(sine.output, torque1.torque)
       torque1.torque.u .~ [2sin(t), 0, 0]
       connect(inertia1.flange_b, idealGear.flange_a)
       connect(idealGear.flange_b, inertia2.flange_a)
       connect(torque2.flange, inertia1.flange_a)
       # connect(sine.output, torque2.tau)
       torque2.tau.u ~ 2sin(t)
       connect(mounting1D.flange_b, idealGear.support)
       connect(mounting1D.flange_b, torque2.support)
       connect(fixed.frame_b, mounting1D.frame_a)]

@named model = ODESystem(eqs, t, systems = [world; systems])
cm = complete(model)
ssys = structural_simplify(IRSystem(model))
prob = ODEProblem(ssys, [
    D(cm.idealGear.phi_b) => 0
], (0, 10))
sol = solve(prob, Rodas4())

@test sol[cm.inertia1.phi] ≈ 10*sol[cm.inertia2.phi] rtol = 1e-2
@test sol[cm.inertia1.flange_a.tau] ≈ 10*sol[cm.inertia2.flange_a.tau] rtol=1e-2


# ==============================================================================
## Rolling wheel ===============================================================
# ==============================================================================
# The wheel does not need the world
@named wheel = RollingWheel(radius = 0.3, m = 2, I_axis = 0.06,
                        I_long = 0.12,
                        x0 = 0.2,
                        y0 = 0.2,
                        der_angles = [0, 5, 1])


wheel = complete(wheel)

defs = [
    # collect(world.n .=> [0, 0, -1]);
    # collect(D.(cwheel.rollingWheel.angles)) .=> [0, 5, 1]
]

ssys = structural_simplify(IRSystem(wheel))
prob = ODEProblem(ssys, defs, (0, 10))


prob.u0 .+= 0.001 .* randn.()
@test_skip begin # Does not initialize
  sol = solve(prob, Rodas4(), u0 = prob.u0 .+ 1e-2 .* rand.())
  @info "Write tests"
end



# ==============================================================================
## FreeMotion ==================================================================
# ==============================================================================

# Model a free-falling body
# Test 1, enforce state = false
world = Multibody.world
@named freeMotion = FreeMotion(enforceState = false, isroot = false)
@named body = Body(m = 1, isroot = true)

eqs = [connect(world.frame_b, freeMotion.frame_a)
       connect(freeMotion.frame_b, body.frame_a)]

@named model = ODESystem(eqs, t,
                         systems = [world;
                                    freeMotion;
                                    body])
# ssys = structural_simplify(model, allow_parameters = false)
ssys = structural_simplify(IRSystem(model))
@test length(states(ssys)) == 12

prob = ODEProblem(ssys, [], (0, 10))

sol = solve(prob, Rodas4())
doplot() && plot(sol, idxs = body.r_0[2], title = "Free falling body")
y = sol(0:0.1:10, idxs = body.r_0[2])
@test y≈-9.81 / 2 .* (0:0.1:10) .^ 2 atol=1e-2 # Analytical solution to acceleration problem



## test 2 enforce state = true
@named freeMotion = FreeMotion(enforceState = true, isroot = true)
@named body = Body(m = 1, isroot = false)

eqs = [connect(world.frame_b, freeMotion.frame_a)
       connect(freeMotion.frame_b, body.frame_a)]

@named model = ODESystem(eqs, t,
                         systems = [world;
                                    freeMotion;
                                    body])
# ssys = structural_simplify(model, allow_parameters = false)
ssys = structural_simplify(IRSystem(model))
@test_broken length(states(ssys)) == 12 # This test passes when the body states are used, but not with joint states

prob = ODEProblem(ssys, [], (0, 10))

sol = solve(prob, Rodas4())
doplot() && plot(sol, idxs = body.r_0[2], title = "Free falling body")
y = sol(0:0.1:10, idxs = body.r_0[2])
@test y≈-9.81 / 2 .* (0:0.1:10) .^ 2 atol=1e-2 # Analytical solution to acceleration problem


# without joint
world = Multibody.world
@named body = Body(m = 1, isroot = true)

@named model = ODESystem([], t,
                         systems = [world;
                                    body])
# ssys = structural_simplify(model, allow_parameters = false)
ssys = structural_simplify(IRSystem(model))
@test length(states(ssys)) == 12

prob = ODEProblem(ssys, [], (0, 10))

sol = solve(prob, Rodas4())
doplot() && plot(sol, idxs = body.r_0[2], title = "Free falling body")
y = sol(0:0.1:10, idxs = body.r_0[2])
@test y≈-9.81 / 2 .* (0:0.1:10) .^ 2 atol=1e-2 # Analytical solution to acceleration problem



# ==============================================================================
## Dzhanibekov effect ==========================================================
# ==============================================================================
world = Multibody.world
@named freeMotion = FreeMotion(enforceState = false, isroot = false)
@named body = Body(m = 1, isroot = true, I_11 = 1, I_22 = 10, I_33 = 100, useQuaternions=false)

eqs = [connect(world.frame_b, freeMotion.frame_a)
       connect(freeMotion.frame_b, body.frame_a)]

@named model = ODESystem(eqs, t,
                         systems = [world;
                                    freeMotion;
                                    body])
# ssys = structural_simplify(model, allow_parameters = false)
ssys = structural_simplify(IRSystem(model))

prob = ODEProblem(ssys,
                  Symbolics.scalarize.([
                    body.v_0 .=> [0,1,0] # Movement in y direction
                    body.w_a .=> [0.01, 3.0, 0.02] # Rotation around y axis
                    body.phi .=> 0.001 .* randn.() 
                    # body.Q .=> 0.001 .* randn.() .+ [0,0,0,1]
                    world.g => 0.0 # In space
                  ]), 
                  (0, 3))

sol = solve(prob, Rodas4())
doplot() && plot(sol, idxs = collect(body.phi), title = "Dzhanibekov effect")
@info "Write tests"

<<<<<<< HEAD
# @test_skip sol(0, idxs = collect(freeMotion.phi)) != zeros(3) # The problem here is that the initial condition is completely ignored
=======
@test_skip sol(0, idxs = collect(freeMotion.phi)) != zeros(3) # The problem here is that the initial condition is completely ignored






>>>>>>> 4ed7537d




# ==============================================================================
## Harmonic oscillator with Body as root and quaternions as state variables
# ==============================================================================



@named body = Body(; m = 1, isroot = true, r_cm = [0.0, 0, 0], phi0 = [0, 0.9, 0], useQuaternions=true) # This time the body isroot since there is no joint containing state
@named spring = Multibody.Spring(c = 1)

connections = [connect(world.frame_b, spring.frame_a)
               connect(spring.frame_b, body.frame_a)]

@named model = ODESystem(connections, t, systems = [world, spring, body])
model = complete(model)
# ssys = structural_simplify(model, allow_parameter = false)

irsys = IRSystem(model)
ssys = structural_simplify(irsys)
@test length(states(ssys)) == 13 # One extra due to quaternions
D = Differential(t)

# du = prob.f.f.f_oop(prob.u0, prob.p, 0)
# @test all(isfinite, du)

# prob = ODEProblem(ssys, ModelingToolkit.missing_variable_defaults(ssys), (0, 10))
prob = ODEProblem(ssys, [], (0, 10))
sol = solve(prob, Rodas5P(), u0 = prob.u0 .+ 1e-12 .* randn.())

doplot() &&
    plot(sol, idxs = [collect(body.r_0); collect(body.v_0)], layout = 6)

@test sol(2pi, idxs = body.r_0[1])≈0 atol=1e-3
@test sol(2pi, idxs = body.r_0[2])≈0 atol=1e-3
@test sol(2pi, idxs = body.r_0[3])≈0 atol=1e-3
@test sol(pi, idxs = body.r_0[2]) < -2

<|MERGE_RESOLUTION|>--- conflicted
+++ resolved
@@ -749,17 +749,7 @@
 doplot() && plot(sol, idxs = collect(body.phi), title = "Dzhanibekov effect")
 @info "Write tests"
 
-<<<<<<< HEAD
 # @test_skip sol(0, idxs = collect(freeMotion.phi)) != zeros(3) # The problem here is that the initial condition is completely ignored
-=======
-@test_skip sol(0, idxs = collect(freeMotion.phi)) != zeros(3) # The problem here is that the initial condition is completely ignored
-
-
-
-
-
-
->>>>>>> 4ed7537d
 
 
 
