using ModelingToolkit
using Multibody
using Test
using SymbolicIR
t = Multibody.t

world = Multibody.world

## Only body and world
@named body = Body(; m = 1, isroot = false, r_cm = [1, 0, 1])
Multibody.isroot(body)

connections = [
    connect(world.frame_b, body.frame_a),
]

@named model = ODESystem(connections, t, systems = [world, body])

modele = ModelingToolkit.expand_connections(model)

ssys = structural_simplify(model)

@test length(states(ssys)) == 0 # This example is completely rigid and should simplify down to zero state variables

# ==============================================================================
## Add spring to make a harmonic oscillator ====================================
# ==============================================================================
#=
The multibody paper mentions this as an interesting example, figure 8:
    "The non-standard feature to have potential states
    both in joints and in bodies is especially useful for
    inexperienced users, since they do not have to
    introduce a “virtual” joint with 6 degrees of
    freedom. For example, it is easy to just build up a
    system as in Figure 8, where a body is connected via
    a spring to the environment."
=#

# With 0 mass, the LineForce should have 

# !isroot
# = 2*(3+3+9+3) // 2*(r_0+f+R.T+t)
#  - 2*(3+3) // 2*(f+t)
#  - 2*(9-3) // 2*(R.T – R.residuals)
# = 12 equations 

# isroot for one of the frames
# = 2*(3+3+9+3) // 2*(r_0+f+R.T+t)
#  - 2*(3+3) // 2*(f+t)
#  - 1*(9-3) // 1*(R.T – R.residuals)
# = 18 equations 

@named body = Body(; m = 1, isroot = true, r_cm = [0, 1, 0], phi0 = [0, 1, 0]) # This time the body isroot since there is no joint containing state
@named spring = Multibody.Spring(c = 1, fixedRotationAtFrame_a = false,
                                 fixedRotationAtFrame_b = false)

connections = [connect(world.frame_b, spring.frame_a)
               connect(spring.frame_b, body.frame_a)]

@named model = ODESystem(connections, t, systems = [world, spring, body])

ModelingToolkit.n_extra_equations(model)

modele = ModelingToolkit.expand_connections(model)
# ssys = structural_simplify(model, allow_parameter = false)
# u0,p = ModelingToolkit.get_u0_p(ssys, [], [])

irsys = IRSystem(modele)
ssys = structural_simplify(irsys)
D = Differential(t)
defs = Dict(collect(spring.r_rel_0 .=> [0, 1, 0])...,
            collect(body.r_0 .=> [0, 0, 0])...,
            collect((D.(body.phi)) .=> [0, 0, 0])...,
            collect(D.(D.(body.phi)) .=> [0, 0, 0])...)
prob = ODEProblem(ssys, defs, (0, 10))

# du = prob.f.f.f_oop(prob.u0, prob.p, 0)
# @test all(isfinite, du)

using OrdinaryDiffEq
sol = solve(prob, Rodas5P())
@test SciMLBase.successful_retcode(sol)
@test sol(2pi, idxs = body.r_0[1])≈0 atol=1e-3
@test sol(2pi, idxs = body.r_0[2])≈1 atol=1e-3
@test sol(2pi, idxs = body.r_0[3])≈0 atol=1e-3
@test sol(pi, idxs = body.r_0[2]) < -2

isinteractive() &&
    plot(sol, idxs = [collect(body.r_0); collect(body.v_0); collect(body.phi)], layout = 9)

# ==============================================================================
## Simple pendulum =============================================================
# ==============================================================================
using LinearAlgebra
@named joint = Multibody.Revolute(n = [0, 0, 1], isroot = true)
@named body = Body(; m = 1, isroot = false, r_cm = [0.5, 0, 0])
@named torksensor = CutTorque()
@named forcesensor = CutForce()

connections = [connect(world.frame_b, joint.frame_a)
               connect(joint.frame_b, body.frame_a, torksensor.frame_a,
                       forcesensor.frame_a)]

connections = [connect(world.frame_b, joint.frame_a)
               connect(joint.frame_b, torksensor.frame_a)
               connect(torksensor.frame_b, forcesensor.frame_a)
               connect(forcesensor.frame_b, body.frame_a)]

@named model = ODESystem(connections, t,
                         systems = [world, joint, body, torksensor, forcesensor])
modele = ModelingToolkit.expand_connections(model)
ssys = structural_simplify(model, allow_parameter = false)

# irsys = IRSystem(modele)
# ssys = structural_simplify(irsys)

D = Differential(t)
defs = Dict(collect((D.(joint.phi)) .=> [0, 0, 0])...,
            collect(D.(D.(joint.phi)) .=> [0, 0, 0])...)
prob = ODEProblem(ssys, defs, (0, 10))

using OrdinaryDiffEq
sol = solve(prob, Rodas4())
@test SciMLBase.successful_retcode(sol)
@test minimum(sol[joint.phi])≈-π rtol=0.01
@test maximum(sol[joint.phi])≈0 atol=0.01
@test all(x -> abs(x) < 1e-3, reduce(hcat, sol[torksensor.torque.u]))

@test maximum(norm.(eachcol(reduce(hcat, sol[forcesensor.force.u])))) ≈
      maximum(norm.(eachcol(reduce(hcat, sol[joint.frame_a.f]))))

isinteractive() && plot(sol, idxs = collect(joint.phi))

# ==============================================================================
## Simple pendulum from Modelica "First Example" tutorial ======================
# ==============================================================================

world = Multibody.world
@named body = Body(; m = 1, isroot = false, r_cm = [0.5, 0, 0])
@named damper = Rotational.Damper(d = 0.1)
@named rev = Multibody.Revolute(n = [0, 0, 1], useAxisFlange = true, isroot = true)

connections = [connect(world.frame_b, rev.frame_a)
               connect(damper.flange_b, rev.axis)
               connect(rev.support, damper.flange_a)
               connect(body.frame_a, rev.frame_b)]

@named model = ODESystem(connections, t, systems = [world, rev, body, damper])
modele = ModelingToolkit.expand_connections(model)
ssys = structural_simplify(model, allow_parameter = false)

# irsys = IRSystem(modele)
# ssys = structural_simplify(irsys)
D = Differential(t)
prob = ODEProblem(ssys, [damper.phi_rel => 1, D(rev.phi) => 0, D(D(rev.phi)) => 0],
                  (0, 100))

du = prob.f.f.f_oop(prob.u0, prob.p, 0)
@test all(isfinite, du)

using OrdinaryDiffEq
sol = solve(prob, Rodas4())
@test SciMLBase.successful_retcode(sol)
@test minimum(sol[rev.phi]) > -π
@test sol[rev.phi][end]≈-π / 2 rtol=0.01 # pendulum settles at 90 degrees stable equilibrium
isinteractive() && plot(sol, idxs = collect(rev.phi))

# ==============================================================================
## Simple pendulum with rod ====================================================
# ==============================================================================


world = Multibody.world
@named rod = FixedTranslation(r = [0.5, 0, 0])
@named body = Body(; m = 1, isroot = false, r_cm = [0, 0, 0])
@named damper = Rotational.Damper(d = 0.1)
@named rev = Multibody.Revolute(n = [0, 0, 1], useAxisFlange = true, isroot = true)

connections = [connect(world.frame_b, rev.frame_a)
               connect(damper.flange_b, rev.axis)
               connect(rev.support, damper.flange_a)
               connect(rev.frame_b, rod.frame_a)
               connect(rod.frame_b, body.frame_a)]

@named model = ODESystem(connections, t, systems = [world, rev, body, damper, rod])
modele = ModelingToolkit.expand_connections(model)
# ssys = structural_simplify(model, allow_parameter = false)

ssys = structural_simplify(IRSystem(modele), alias_eliminate = false)

D = Differential(t)
prob = ODEProblem(ssys, [damper.phi_rel => 1, D(rev.phi) => 0, D(D(rev.phi)) => 0],
                  (0, 100))
sol2 = solve(prob, Rodas4())
@test SciMLBase.successful_retcode(sol2)
@test minimum(sol2[rev.phi]) > -π
@test sol2[rev.phi][end]≈-π / 2 rtol=0.01 # pendulum settles at 90 degrees stable equilibrium
isinteractive() && plot(sol2, idxs = collect(rev.phi))

@info "TODO: write a test that checks that this solution is identical to the one without rod above"

# ==============================================================================
## Simple pendulum with rod from absolute rotation ====================================================
# ==============================================================================


world = Multibody.world
@named rod = FixedRotation(r=[0.5,0,0], n=[0,0,1], angle=0)
@named body = Body(; m = 1, isroot = false, r_cm = [0, 0, 0])
@named damper = Rotational.Damper(d = 0.1)
@named rev = Multibody.Revolute(n = [0, 0, 1], useAxisFlange = true, isroot = true)

connections = [connect(world.frame_b, rev.frame_a)
               connect(damper.flange_b, rev.axis)
               connect(rev.support, damper.flange_a)
               connect(rev.frame_b, rod.frame_a)
               connect(rod.frame_b, body.frame_a)]

@named model = ODESystem(connections, t, systems = [world, rev, body, damper, rod])
# modele = ModelingToolkit.expand_connections(model)

@test_skip begin # ERROR: AssertionError: diff_to_var[nv] isa Int Yingbo
    ssys = structural_simplify(IRSystem(model), alias_eliminate = false)

    D = Differential(t)
    prob = ODEProblem(ssys, [damper.phi_rel => 1, D(rev.phi) => 0, D(D(rev.phi)) => 0],
                    (0, 100))
    sol2 = solve(prob, Rodas4())
    @test SciMLBase.successful_retcode(sol2)
    @test minimum(sol2[rev.phi]) > -π
    @test sol2[rev.phi][end]≈-π / 2 rtol=0.01 # pendulum settles at 90 degrees stable equilibrium
    isinteractive() && plot(sol2, idxs = collect(rev.phi))
end

# ==============================================================================
## Double pendulum =============================================================
# ==============================================================================

@named rod1 = FixedTranslation(r = [1, 0, 0])
@named rod2 = FixedTranslation(r = [1, 0, 0])
@named body1 = Body(; m = 1, isroot = false, r_cm = [0.0, 0, 0])
@named body2 = Body(; m = 1, isroot = false, r_cm = [0.0, 0, 0])
@named damper1 = Rotational.Damper(d = 0.1)
@named damper2 = Rotational.Damper(d = 0.1)
@named rev1 = Multibody.Revolute(n = [0, 0, 1], useAxisFlange = true, isroot = true)
@named rev2 = Multibody.Revolute(n = [0, 0, 1], useAxisFlange = true, isroot = true)

connections = [connect(damper1.flange_b, rev1.axis)
               connect(rev1.support, damper1.flange_a)
               connect(damper2.flange_b, rev2.axis)
               connect(rev2.support, damper2.flange_a)
               connect(world.frame_b, rev1.frame_a)
               connect(rev1.frame_b, rod1.frame_a)
               connect(rod1.frame_b, body1.frame_a)
               connect(body1.frame_a, rev2.frame_a)
               connect(rev2.frame_a, rod2.frame_a)
               connect(rod2.frame_b, body2.frame_a)]

@named model = ODESystem(connections, t,
                         systems = [
                             world,
                             rev1,
                             rev2,
                             rod1,
                             rod2,
                             body1,
                             body2,
                             damper1,
                             damper2,
                         ])
modele = ModelingToolkit.expand_connections(model)
ssys = structural_simplify(model, allow_parameter = false)

irsys = IRSystem(modele)
ssys = structural_simplify(irsys, alias_eliminate = false)
D = Differential(t)
prob = ODEProblem(ssys,
                  [
                      damper1.phi_rel => 1, D(rev1.phi) => 0, D(D(rev1.phi)) => 0,
                      damper2.phi_rel => 0.5, D(rev2.phi) => 0, D(D(rev2.phi)) => 0,
                      D(damper2.w_rel) => 0,
                  ], (0, 600))

sol = solve(prob, Rodas4())
@test SciMLBase.successful_retcode(sol)
@test minimum(sol[rev1.phi]) > -π
@test sol[rev1.phi][end]≈-π / 2 rtol=0.01 # pendulum settles at 90 degrees stable equilibrium
@test_broken sol[rev2.phi][end]≈0 rtol=0.01 # pendulum settles at 90 degrees stable equilibrium which is 0 relative rotation compared to rev1
@test sol[body2.r_0[2]][end]≈-2 rtol=0.01 # sum of rod lengths = 2
isinteractive() &&
    plot(sol, idxs = [rev1.phi; rev2.phi; damper2.phi_rel; collect(body2.r_0[1:2])])

# ==============================================================================
## Linear mass-spring-damper ===================================================
# ==============================================================================

@named damper = Translational.Damper(0.5)
@named spring = Translational.Spring(1)
@named joint = Prismatic(n = [0, 1, 0], isroot = true, useAxisFlange = true)

connections = [connect(world.frame_b, joint.frame_a)
               connect(damper.flange_b, spring.flange_b, joint.axis)
               connect(joint.support, damper.flange_a, spring.flange_a)
               connect(body.frame_a, joint.frame_b)]

@named model = ODESystem(connections, t, systems = [world, joint, body, damper, spring])
ssys = structural_simplify(model, allow_parameter = false)

prob = ODEProblem(ssys, [damper.s_rel => 1, D(joint.s) => 0, D(D(joint.s)) => 0],
                  (0, 30))

sol = solve(prob, Rodas4())
@test SciMLBase.successful_retcode(sol)
@test sol[joint.s][end]≈-9.81 rtol=0.01 # gravitational acceleration since spring stiffness is 1
isinteractive() && plot(sol, idxs = joint.s)

# ==============================================================================
## Spring damper system from https://www.maplesoft.com/documentation_center/online_manuals/modelica/Modelica_Mechanics_MultiBody_Examples_Elementary.html#Modelica.Mechanics.MultiBody.Examples.Elementary.SpringDamperSystem
# ==============================================================================

world = Multibody.world
@named begin
    body1 = Body(; m = 1, isroot = true, r_cm = [0.0, 0, 0], I_11 = 0.1, I_22 = 0.1,
                 I_33 = 0.1, r_0 = [0.3, -0.2, 0]) # This is root since there is no joint parallel to the spring leading to this body
    body2 = Body(; m = 1, isroot = false, r_cm = [0.0, -0.2, 0]) # This is not root since there is a joint parallel to the spring leading to this body
    bar1 = FixedTranslation(r = [0.3, 0, 0])
    bar2 = FixedTranslation(r = [0.6, 0, 0])
    p2 = Prismatic(n = [0, -1, 0], s0 = 0.1, useAxisFlange = true, isroot = true)
    spring2 = Multibody.Spring(c = 30, s_unstretched = 0.1)
    spring1 = Multibody.Spring(c = 30, s_unstretched = 0.1)
    damper1 = Multibody.Damper(d = 2)
end
eqs = [connect(world.frame_b, bar1.frame_a)
       connect(bar1.frame_b, bar2.frame_a)
       connect(bar2.frame_b, p2.frame_a)
       connect(p2.frame_b, body2.frame_a)
       connect(bar2.frame_b, spring2.frame_a)
       connect(body2.frame_a, spring2.frame_b)
       connect(damper1.frame_a, bar1.frame_b)
       connect(spring1.frame_a, bar1.frame_b)
       connect(damper1.frame_b, body1.frame_a)
       connect(spring1.frame_b, body1.frame_a)]

@named model = ODESystem(eqs, t,
                         systems = [
                             world,
                             body1,
                             body2,
                             bar1,
                             bar2,
                             p2,
                             spring1,
                             spring2,
                             damper1,
                         ])
# ssys = structural_simplify(model, allow_parameter = false)
ssys = structural_simplify(IRSystem(model), alias_eliminate = false)

prob = ODEProblem(ssys,
                  [collect(D.(body1.phid)) .=> 0;
                   D(p2.s) => 0;
                   D(D(p2.s)) => 0;
                   damper1.d => 0], (0, 10))

sol = solve(prob, Rodas4())
@test SciMLBase.successful_retcode(sol)

endpoint = sol(sol.t[end], idxs = [spring1.s, spring2.s])
@test_broken endpoint[1]≈endpoint[2] rtol=0.01

prob = ODEProblem(ssys,
                  [collect(D.(body1.phid)) .=> 0;
                   D(p2.s) => 0;
                   D(D(p2.s)) => 0;
                   damper1.d => 2], (0, 10))

sol = solve(prob, Rodas4())
@test SciMLBase.successful_retcode(sol)
@test sol(sol.t[end], idxs = spring1.v)≈0 atol=0.01 # damped oscillation

isinteractive() && plot(sol, idxs = [spring1.s, spring2.s])
isinteractive() && plot(sol, idxs = [body1.r_0[2], body2.r_0[2]])
isinteractive() && plot(sol, idxs = [spring1.f, spring2.f])

<<<<<<< HEAD
#=
model ThreeSprings "3-dim. springs in series and parallel connection"
  extends Modelica.Icons.Example;
  parameter Boolean animation=true "= true, if animation shall be enabled";
  inner Modelica.Mechanics.MultiBody.World world(animateWorld=animation);
  Modelica.Mechanics.MultiBody.Parts.Body body1(
    animation=animation,
    r_CM={0,-0.2,0},
    m=0.8,
    I_11=0.1,
    I_22=0.1,
    I_33=0.1,
    sphereDiameter=0.2,
    r_0(start={0.5,-0.3,0}, fixed=true),
    v_0(fixed=true),
    angles_fixed=true,
    w_0_fixed=true);
  Modelica.Mechanics.MultiBody.Parts.FixedTranslation bar1(animation=animation, r={0.3,0,0});
  Modelica.Mechanics.MultiBody.Forces.Spring spring1(
    lineForce(r_rel_0(start={-0.2,-0.2,0.2})),
    s_unstretched=0.1,
    width=0.1,
    coilWidth=0.005,
    numberOfWindings=5,
    c=20,
    animation=animation);
  Modelica.Mechanics.MultiBody.Parts.FixedTranslation bar2(animation=animation, r={0,0,0.3});
  Modelica.Mechanics.MultiBody.Forces.Spring spring2(
    s_unstretched=0.1,
    width=0.1,
    coilWidth=0.005,
    numberOfWindings=5,
    c=40,
    animation=animation);
  Modelica.Mechanics.MultiBody.Forces.Spring spring3(
    s_unstretched=0.1,
    width=0.1,
    coilWidth=0.005,
    numberOfWindings=5,
    c=20,
    animation=animation);
equation 
  connect(world.frame_b, bar1.frame_a);
  connect(world.frame_b, bar2.frame_a);
  connect(bar1.frame_b, spring1.frame_a);
  connect(bar2.frame_b, spring3.frame_a);
  connect(spring2.frame_b, body1.frame_a);
  connect(spring3.frame_b, spring1.frame_b);
  connect(spring2.frame_a, spring1.frame_b);
end ThreeSprings;
=#

using Multibody
using ModelingToolkit
using SymbolicIR
using OrdinaryDiffEq

# https://doc.modelica.org/om/Modelica.Mechanics.MultiBody.Examples.Elementary.ThreeSprings.html

t = Multibody.t
D = Differential(t)
world = Multibody.world

@named begin
    body1 = Body(m = 0.8, I_11 = 0.1, I_22 = 0.1, I_33 = 0.1, r_0 = [0.5, -0.3, 0],
                 r_cm = [0, -0.2, 0], isroot = false)
    bar1 = FixedTranslation(r = [0.3, 0, 0])
    bar2 = FixedTranslation(r = [0, 0, 0.3])
    spring1 = Multibody.Spring(c = 20, m = 0, s_unstretched = 0.1,
                               r_rel_0 = [-0.2, -0.2, 0.2])
    spring2 = Multibody.Spring(c = 40, m = 0, s_unstretched = 0.1,
                               fixedRotationAtFrame_a = true, fixedRotationAtFrame_b = true)
    spring3 = Multibody.Spring(c = 20, m = 0, s_unstretched = 0.1)
end
eqs = [connect(world.frame_b, bar1.frame_a)
       connect(world.frame_b, bar2.frame_a)
       connect(bar1.frame_b, spring1.frame_a)
       connect(bar2.frame_b, spring3.frame_a)
       connect(spring2.frame_b, body1.frame_a)
       connect(spring3.frame_b, spring1.frame_b)
       connect(spring2.frame_a, spring1.frame_b)]

@named model = ODESystem(eqs, t,
                         systems = [
                             world,
                             body1,
                             bar1,
                             bar2,
                             spring1,
                             spring2,
                             spring3,
                         ])
ssys = structural_simplify(IRSystem(model), alias_eliminate = true)
# ssys = structural_simplify(model, allow_parameters = false)
@test_skip begin # Impossible to provide initial condition for dummy variable, Yingbo
    prob = ODEProblem(ssys,
                      [D.(collect(spring1.frame_b.r_0));], (0, 10))

    sol = solve(prob, Rodas4())
    @test SciMLBase.successful_retcode(sol)

    isinteractive() && plot(sol, idxs = [body1.r_0...])
end
# TODO: add tutorial explaining what interesting things this demos illustrates
# fixedRotationAtFrame_a and b = true required

## FreeBody
#=
model FreeBody 
  "Free flying body attached by two springs to environment"
  extends Modelica.Icons.Example;
  parameter Boolean animation=true "= true, if animation shall be enabled";
  inner Modelica.Mechanics.MultiBody.World world;
  Modelica.Mechanics.MultiBody.Parts.FixedTranslation bar2(r={0.8,0,0}, animation=false);
  Modelica.Mechanics.MultiBody.Forces.Spring spring1(
    width=0.1,
    coilWidth=0.005,
    numberOfWindings=5,
    c=20,
    s_unstretched=0);
  Modelica.Mechanics.MultiBody.Parts.BodyShape body(
    m=1,
    I_11=1,
    I_22=1,
    I_33=1,
    r={0.4,0,0},
    r_CM={0.2,0,0},
    width=0.05,
    r_0(start={0.2,-0.5,0.1}, fixed=true),
    v_0(fixed=true),
    angles_fixed=true,
    w_0_fixed=true,
    angles_start={0.174532925199433,0.174532925199433,0.174532925199433});
  Modelica.Mechanics.MultiBody.Forces.Spring spring2(
    c=20,
    s_unstretched=0,
    width=0.1,
    coilWidth=0.005,
    numberOfWindings=5);
equation 
  connect(bar2.frame_a, world.frame_b);
  connect(spring1.frame_b, body.frame_a);
  connect(bar2.frame_b, spring2.frame_a);
  connect(spring1.frame_a, world.frame_b);
  connect(body.frame_b, spring2.frame_b);
end FreeBody;
=#

# https://doc.modelica.org/om/Modelica.Mechanics.MultiBody.Examples.Elementary.FreeBody.html
using Multibody
using ModelingToolkit
# using Plots
using SymbolicIR
using OrdinaryDiffEq

@test_skip begin # Fails with matrix contains Infs or NaNs during solve, Yingbo
=======
# ==============================================================================
## Sperical-joint pendulum ===================================================
# ==============================================================================
using Multibody
using ModelingToolkit
using Plots
using SymbolicIR
using OrdinaryDiffEq

@test_skip begin # Fails due to impossible to set initial condition
>>>>>>> 29f0f9ad
    t = Multibody.t
    D = Differential(t)
    world = Multibody.world

    @named begin
<<<<<<< HEAD
        body = BodyShape(m = 1, I_11 = 1, I_22 = 1, I_33 = 1, r = [0.4, 0, 0],
                         r_0 = [0.2, -0.5, 0.1], r_cm = [0.2, 0, 0], isroot = true)
        bar2 = FixedTranslation(r = [0.8, 0, 0])
        spring1 = Multibody.Spring(c = 20, s_unstretched = 0)
        spring2 = Multibody.Spring(c = 20, s_unstretched = 0)
    end

    eqs = [connect(bar2.frame_a, world.frame_b)
           connect(spring1.frame_b, body.frame_a)
           connect(bar2.frame_b, spring2.frame_a)
           connect(spring1.frame_a, world.frame_b)
           connect(body.frame_b, spring2.frame_b)]

    @named model = ODESystem(eqs, t,
                             systems = [
                                 world,
                                 body,
                                 bar2,
                                 spring1,
                                 spring2,
                             ])
    ssys = structural_simplify(IRSystem(model), alias_eliminate = true)
    # ssys = structural_simplify(model, allow_parameters = false)
    prob = ODEProblem(ssys,
                      [collect(D.(body.body.phid)) .=> 1;
                       collect(D.(body.body.phi)) .=> 1;
                       collect(D.(D.(body.body.phi))) .=> 1], (0, 10))
=======
        joint = Spherical()
        bar = FixedTranslation(r = [0, -1, 0])
        body = Body(; m = 1, isroot = true)
    end

    connections = [connect(world.frame_b, joint.frame_a)
                   connect(joint.frame_b, bar.frame_a)
                   connect(bar.frame_b, body.frame_a)]

    @named model = ODESystem(connections, t, systems = [world, joint, bar, body])
    # ssys = structural_simplify(model, allow_parameters = false)
    ssys = structural_simplify(IRSystem(model), alias_eliminate = false)

    prob = ODEProblem(ssys,
                      [collect((body.phi)) .=> [0.5, 0.5, 0.5];
                       # collect(D.(D.(body.r_0))) .=> 0;
                       collect(D.(body.phi)) .=> 0;
                       collect(D.(body.phid)) .=> 0
                       # collect(body.frame_a.w₃) .=> 0;
                       ], (0, 10))
>>>>>>> 29f0f9ad

    sol = solve(prob, Rodas4())
    @assert SciMLBase.successful_retcode(sol)

<<<<<<< HEAD
    isinteractive() && plot(sol, idxs = [body.r_0...])
=======
    plot(sol, idxs = [body.r_0...])
>>>>>>> 29f0f9ad
end<|MERGE_RESOLUTION|>--- conflicted
+++ resolved
@@ -382,7 +382,6 @@
 isinteractive() && plot(sol, idxs = [body1.r_0[2], body2.r_0[2]])
 isinteractive() && plot(sol, idxs = [spring1.f, spring2.f])
 
-<<<<<<< HEAD
 #=
 model ThreeSprings "3-dim. springs in series and parallel connection"
   extends Modelica.Icons.Example;
@@ -539,24 +538,11 @@
 using OrdinaryDiffEq
 
 @test_skip begin # Fails with matrix contains Infs or NaNs during solve, Yingbo
-=======
-# ==============================================================================
-## Sperical-joint pendulum ===================================================
-# ==============================================================================
-using Multibody
-using ModelingToolkit
-using Plots
-using SymbolicIR
-using OrdinaryDiffEq
-
-@test_skip begin # Fails due to impossible to set initial condition
->>>>>>> 29f0f9ad
     t = Multibody.t
     D = Differential(t)
     world = Multibody.world
 
     @named begin
-<<<<<<< HEAD
         body = BodyShape(m = 1, I_11 = 1, I_22 = 1, I_33 = 1, r = [0.4, 0, 0],
                          r_0 = [0.2, -0.5, 0.1], r_cm = [0.2, 0, 0], isroot = true)
         bar2 = FixedTranslation(r = [0.8, 0, 0])
@@ -584,7 +570,30 @@
                       [collect(D.(body.body.phid)) .=> 1;
                        collect(D.(body.body.phi)) .=> 1;
                        collect(D.(D.(body.body.phi))) .=> 1], (0, 10))
-=======
+
+    sol = solve(prob, Rodas4())
+    @assert SciMLBase.successful_retcode(sol)
+
+    isinteractive() && plot(sol, idxs = [body.r_0...])
+end
+
+
+
+# ==============================================================================
+## Sperical-joint pendulum ===================================================
+# ==============================================================================
+using Multibody
+using ModelingToolkit
+using Plots
+using SymbolicIR
+using OrdinaryDiffEq
+
+@test_skip begin # Fails due to impossible to set initial condition
+    t = Multibody.t
+    D = Differential(t)
+    world = Multibody.world
+
+    @named begin
         joint = Spherical()
         bar = FixedTranslation(r = [0, -1, 0])
         body = Body(; m = 1, isroot = true)
@@ -605,14 +614,9 @@
                        collect(D.(body.phid)) .=> 0
                        # collect(body.frame_a.w₃) .=> 0;
                        ], (0, 10))
->>>>>>> 29f0f9ad
 
     sol = solve(prob, Rodas4())
     @assert SciMLBase.successful_retcode(sol)
 
-<<<<<<< HEAD
-    isinteractive() && plot(sol, idxs = [body.r_0...])
-=======
     plot(sol, idxs = [body.r_0...])
->>>>>>> 29f0f9ad
 end