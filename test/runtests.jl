--- conflicted
+++ resolved
@@ -394,10 +394,7 @@
                  I_33 = 0.1, r_0 = [1.8, -0.2, 0], quat=false)
     bar1 = FixedTranslation(r = [0.3, 0, 0])
     bar2 = FixedTranslation(r = [0.6, 0, 0])
-<<<<<<< HEAD
-=======
     bar3 = FixedTranslation(r = [0.9, 0, 0])
->>>>>>> 1a10ab6b
     p2 = Prismatic(n = [0, -1, 0], s0 = 0.1, axisflange = true)
     spring2 = Multibody.Spring(c = 30, s_unstretched = 0.1)
     spring1 = Multibody.Spring(c = 30, s_unstretched = 0.1)
@@ -517,7 +514,6 @@
 # fixed_rotation_at_frame_a and b = true required
 end
 
-<<<<<<< HEAD
 @testset "FreeBody" begin
 t = Multibody.t
 D = Differential(t)
@@ -601,8 +597,7 @@
 @test sol(2, idxs=sys.body.r_0) ≈ [1.0907, -18.28, 0] atol=1e-3
 
 # plot(sol)
-=======
->>>>>>> 1a10ab6b
+
 # ==============================================================================
 ## Sperical-joint pendulum ===================================================
 # ==============================================================================
@@ -1050,9 +1045,6 @@
 # render(model, sol)
 
 tt = 0:0.1:10
-<<<<<<< HEAD
-@test Matrix(sol(tt, idxs = [collect(body.r_0[2:3]);])) ≈ Matrix(sol(tt, idxs = [collect(body2.r_0[2:3]);]))
-=======
 @test Matrix(sol(tt, idxs = [collect(body.r_0[2:3]);])) ≈ Matrix(sol(tt, idxs = [collect(body2.r_0[2:3]);]))
 
 
@@ -1195,5 +1187,4 @@
 sol3 = solve(prob, Rodas4())
 
 @test sol1(0:0.1:1, idxs=collect(body.r_0)) ≈ sol2(0:0.1:1, idxs=collect(body.r_0)) atol=1e-5
-@test sol1(0:0.1:1, idxs=collect(body.r_0)) ≈ sol3(0:0.1:1, idxs=collect(body.r_0)) atol=1e-3
->>>>>>> 1a10ab6b
+@test sol1(0:0.1:1, idxs=collect(body.r_0)) ≈ sol3(0:0.1:1, idxs=collect(body.r_0)) atol=1e-3